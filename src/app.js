--- conflicted
+++ resolved
@@ -19,12 +19,6 @@
     mode: 'minimumForPouchDB'
   }))
 
-<<<<<<< HEAD
-  app.get('/media/preview/:id', wrap(async (req, res) => {
-    const { previewPath } = await db.get(req.params.id.toUpperCase())
-
-    res.sendFile(path.join(process.cwd(), previewPath))
-=======
   app.get('/media', wrap(async (req, res) => {
     const { rows } = await db.allDocs({ include_docs: true })
 
@@ -51,7 +45,12 @@
 
     res.set('content-type', 'image/png')
     res.send(_attachments['thumb.png'].data)
->>>>>>> 5f95fecd
+  }))
+
+  app.get('/media/preview/:id', wrap(async (req, res) => {
+    const { previewPath } = await db.get(req.params.id.toUpperCase())
+
+    res.sendFile(path.join(process.cwd(), previewPath))
   }))
 
   app.get('/cls', wrap(async (req, res) => {
