const cp = require('child_process')
const { Observable } = require('@reactivex/rxjs')
const util = require('util')
const chokidar = require('chokidar')
const mkdirp = require('mkdirp-promise')
const os = require('os')
const fs = require('fs')
const path = require('path')
const { getId, fileExists } = require('./util')
const moment = require('moment')
const { getManualMode } = require('./manual')

const statAsync = util.promisify(fs.stat)
const unlinkAsync = util.promisify(fs.unlink)
const readFileAsync = util.promisify(fs.readFile)

async function lookForFile (mediaGeneralId, config) {
  try {
    const mediaPath = path.join(config.paths.media, mediaGeneralId)
    const mediaStat = await statAsync(mediaPath)
    const mediaId = getId(config.paths.media, mediaPath)
    return {
      mediaPath,
      mediaStat,
      mediaId
    }
  } catch (e) {
    return false
  }
}

async function scanFile (db, config, logger, mediaPath, mediaId, mediaStat) {
  if (!mediaId || mediaStat.isDirectory()) {
    return
  }

  const doc = await db
    .get(mediaId)
    .catch(() => ({ _id: mediaId }))

  const mediaLogger = logger.child({
    id: mediaId,
    path: mediaPath,
    size: mediaStat.size,
    mtime: mediaStat.mtime.toISOString()
  })

  if (doc.mediaPath && doc.mediaPath !== mediaPath) {
    mediaLogger.info('Skipped')
    return
  }

  if (doc.mediaSize === mediaStat.size && doc.mediaTime === mediaStat.mtime.getTime()) {
    return
  }

  doc.mediaPath = mediaPath
  doc.mediaSize = mediaStat.size
  doc.mediaTime = mediaStat.mtime.getTime()

  if (!getManualMode()) {
    await Promise.all([
      generateInfo(config, doc).catch(err => {
        mediaLogger.error({ err }, 'Info Failed')
      }),
      generateThumb(config, doc).catch(err => {
        mediaLogger.error({ err }, 'Thumbnail Failed')
      })
    ])
  }

  await db.put(doc)

  mediaLogger.info('Scanned')
}

async function generateThumb(config, doc) {
  const tmpPath = path.join(os.tmpdir(), Math.random().toString(16)) + '.png'

  const args = [
    // TODO (perf) Low priority process?
    config.paths.ffmpeg,
    '-hide_banner',
    '-i', `"${doc.mediaPath}"`,
    '-frames:v 1',
    `-vf thumbnail,scale=${config.thumbnails.width}:${config.thumbnails.height}`,
    '-threads 1',
    `"${tmpPath}"`
  ]

  await mkdirp(path.dirname(tmpPath))
  await new Promise((resolve, reject) => {
    cp.exec(args.join(' '), (err, stdout, stderr) => err ? reject(err) : resolve())
  })

  const thumbStat = await statAsync(tmpPath)
  doc.thumbSize = thumbStat.size
  doc.thumbTime = thumbStat.mtime.getTime()
  doc.tinf = [
    `"${getId(config.paths.media, doc.mediaPath)}"`,
    moment(doc.thumbTime).format('YYYYMMDDTHHmmss'),
    // TODO (fix) Binary or base64 size?
    doc.thumbSize
  ].join(' ') + '\r\n'

  doc._attachments = {
    'thumb.png': {
      content_type: 'image/png',
      data: (await readFileAsync(tmpPath))
    }
  }
  await unlinkAsync(tmpPath)
}

async function generateInfo(config, doc) {
  const json = await new Promise((resolve, reject) => {
    const args = [
      // TODO (perf) Low priority process?
      config.paths.ffprobe,
      '-hide_banner',
      '-i', `"${doc.mediaPath}"`,
      '-show_streams',
      '-show_format',
      '-print_format', 'json'
    ]
    cp.exec(args.join(' '), (err, stdout, stderr) => {
      if (err) {
        return reject(err)
      }

      const json = JSON.parse(stdout)
      if (!json.streams || !json.streams[0]) {
        return reject(new Error('not media'))
      }

      resolve(json)
    })
  })

  doc.cinf = generateCinf(config, doc, json)

  if (config.metadata !== null) {
    doc.mediainfo = await generateMediainfo(config, doc, json)
  }
}

function generateCinf(config, doc, json) {
  let tb = (json.streams[0].time_base || '1/25').split('/')
  let dur = parseFloat(json.format.duration) || (1 / 24)

  let type = ' AUDIO '
  if (json.streams[0].pix_fmt) {
    type = dur <= (1 / 24) ? ' STILL ' : ' MOVIE '

    const fr = String(json.streams[0].avg_frame_rate || json.streams[0].r_frame_rate || '').split('/')
    if (fr.length === 2) {
      tb = [fr[1], fr[0]]
    }
  }

  return [
    `"${getId(config.paths.media, doc.mediaPath)}"`,
    type,
    doc.mediaSize,
    moment(doc.thumbTime).format('YYYYMMDDHHmmss'),
    Math.floor((dur * tb[1]) / tb[0]) || 0,
    `${tb[0]}/${tb[1]}`
  ].join(' ') + '\r\n'
}

async function generateMediainfo(config, doc, json) {
  const fieldOrder = await new Promise((resolve, reject) => {
    if (!config.metadata.fieldOrder) {
      return resolve('unknown')
    }

    const args = [
      // TODO (perf) Low priority process?
      config.paths.ffmpeg,
      '-hide_banner',
      '-filter:v', 'idet',
      '-frames:v', config.metadata.fieldOrderScanDuration,
      '-an',
      '-f', 'rawvideo', '-y', (process.platform === 'win32' ? 'NUL' : '/dev/null'),
      '-i', `"${doc.mediaPath}"`
    ]
    cp.exec(args.join(' '), (err, stdout, stderr) => {
      if (err) {
        return reject(err)
      }

      const resultRegex = /Multi frame detection: TFF:\s+(\d+)\s+BFF:\s+(\d+)\s+Progressive:\s+(\d+)/
      const res = resultRegex.exec(stderr)
      if (res === null) {
        return resolve('unknown')
      }

      const tff = parseInt(res[1])
      const bff = parseInt(res[2])
      const fieldOrder = tff <= 10 && bff <= 10 ? 'progressive' : (tff > bff ? 'tff' : 'bff')

      resolve(fieldOrder)
    })
  })

  const metadata = await new Promise((resolve, reject) => {
    if (!config.metadata.scenes && !config.metadata.freezeDetection && !config.metadata.blackDetection) {
      return resolve({})
    }

<<<<<<< HEAD
      let filterString = '' // String with combined filters.
      if (config.metadata.blackDetection) {
        filterString += `blackdetect=d=${config.metadata.blackDuration}:` + 
          `pic_th=${config.metadata.blackRatio}:` +
          `pix_th=${config.metadata.blackThreshold}`
          
        if (config.metadata.freezeDetection || config.metadata.scenes) {
          filterString += ','
        }
      }

      if (config.metadata.freezeDetection) {
        filterString += `freezedetect=n=${config.metadata.freezeNoise}:` +
          `d=${config.metadata.freezeDuration}`
          
          if (config.metadata.scenes) {
            filterString += ','
          }
      }

      if (config.metadata.scenes) {
        filterString += `"select='gt(scene,${config.metadata.sceneThreshold})',showinfo"`
=======
    let filterString = '' // String with combined filters.
    if (config.metadata.scenes) {
      filterString += `"select='gt(scene,${config.metadata.sceneThreshold})',showinfo"`

      if (config.metadata.blackDetection || config.metadata.freezeDetection) {
        filterString += ','
      }
    }

    if (config.metadata.blackDetection) {
      filterString += `blackdetect=d=${config.metadata.blackDuration}:
          pic_th=${config.metadata.blackRatio}:
          pix_th=${config.metadata.thresHold}`

      if (config.metadata.freezeDetection) {
        filterString += ','
      }
    }

    if (config.metadata.freezeDetection) {
      filterString += `freezedetect=n=${config.metadata.freezeNoise}:
          d=${config.metadata.freezeDuration}`
    }

    const args = [
      // TODO (perf) Low priority process?
      config.paths.ffmpeg,
      '-hide_banner',
      '-i', `"${doc.mediaPath}"`,
      '-filter:v', filterString,
      '-an',
      '-f', 'null',
      '-'
    ]
    cp.exec(args.join(' '), (err, stdout, stderr) => {
      if (err) {
        return reject(err)
>>>>>>> ea266900
      }

      const scenes = []
      const blacks = []
      const freezes = []

      // Scenes
      var regex = /Parsed_showinfo_(.*)pts_time:([\d.]+)\s+/g
      let res
      do {
        res = regex.exec(stderr)
        if (res) {
          scenes.push(parseFloat(res[2]))
        }
      } while (res)

      // Black detect
      var regex = /(black_start:)(\d+(.\d+)?)( black_end:)(\d+(.\d+)?)( black_duration:)(\d+(.\d+))?/g
      do {
        res = regex.exec(stderr)
        if (res) {
          blacks.push({
            start: res[2],
            duration: res[5],
            end: res[8]
          })
        }
      } while (res)

      // Freeze detect
      regex = /(lavfi\.freezedetect\.freeze_start: )(\d+(.\d+)?)/g
      do {
        res = regex.exec(stderr)
        if (res) {
          freezes.push({ start: res[2] })
        }
      } while (res)

      regex = /(lavfi\.freezedetect\.freeze_duration: )(\d+(.\d+)?)/g
      let i = 0
      do {
        res = regex.exec(stderr)
        if (res) {
          freezes[i].duration = res[2]
          i++
        }
      } while (res)

      regex = /(lavfi\.freezedetect\.freeze_end: )(\d+(.\d+)?)/g
      i = 0
      do {
        res = regex.exec(stderr)
        if (res) {
          freezes[i].end = res[2]
          i++
        }
      } while (res)

<<<<<<< HEAD
        const scenes = []
        const blacks = []
        const freezes = []

        // Scenes
        var regex = /Parsed_showinfo_(.*)pts_time:([\d.]+)\s+/g
        let res
        do {
          res = regex.exec(stderr)
          if (res) {
            scenes.push(parseFloat(res[2]))
          }
        } while (res)
        
        // Black detect
        var regex = /(black_start:)(\d+(.\d+)?)( black_end:)(\d+(.\d+)?)( black_duration:)(\d+(.\d+))?/g
        do {
            res = regex.exec(stderr)
            if (res) {
                blacks.push({
                    start: res[2],
                    duration: res[8],
                    end: res[5]
                })
            }
        } while (res)

        // Freeze detect
        regex = /(lavfi\.freezedetect\.freeze_start: )(\d+(.\d+)?)/g
        do {
            res = regex.exec(stderr)
            if (res) {
                freezes.push({ start: res[2] })
            }
        } while (res)
        
        regex = /(lavfi\.freezedetect\.freeze_duration: )(\d+(.\d+)?)/g
        let i = 0
        do {
            res = regex.exec(stderr)
            if (res && freezes[i]) {
                freezes[i].duration = res[2]
                i++
            }
        } while (res)
        
        regex = /(lavfi\.freezedetect\.freeze_end: )(\d+(.\d+)?)/g
        i = 0
        do {
            res = regex.exec(stderr)
            if (res && freezes[i]) {
                freezes[i].end = res[2]
                i++
=======
      return resolve({ scenes, freezes, blacks })
    })
  })

  return {
    name: doc._id,
    field_order: fieldOrder,
    scenes: metadata.scenes,
    freezes: metadata.freezes,
    blacks: metadata.blacks,

    streams: json.streams.map(s => ({
      codec: {
        long_name: s.codec_long_name,
        type: s.codec_type,
        time_base: s.codec_time_base,
        tag_string: s.codec_tag_string,
        is_avc: s.is_avc
      },

      // Video
      width: s.width,
      height: s.height,
      sample_aspect_ratio: s.sample_aspect_ratio,
      display_aspect_ratio: s.display_aspect_ratio,
      pix_fmt: s.pix_fmt,
      bits_per_raw_sample: s.bits_per_raw_sample,

      // Audio
      sample_fmt: s.sample_fmt,
      sample_rate: s.sample_rate,
      channels: s.channels,
      channel_layout: s.channel_layout,
      bits_per_sample: s.bits_per_sample,

      // Common
      time_base: s.time_base,
      start_time: s.start_time,
      duration_ts: s.duration_ts,
      duration: s.duration,

      bit_rate: s.bit_rate,
      max_bit_rate: s.max_bit_rate,
      nb_frames: s.nb_frames
    })),
    format: {
      name: json.format.format_name,
      long_name: json.format.format_long_name,
      size: json.format.time,

      start_time: json.format.start_time,
      duration: json.format.duration,
      bit_rate: json.format.bit_rate,
      max_bit_rate: json.format.max_bit_rate
    }
  }
}

module.exports = {
  generateThumb,
  generateInfo,
  scanFile,
  lookForFile,
  scanner: function ({ config, db, logger }) {
    Observable
      .create(o => {
        const watcher = chokidar
          .watch(config.scanner.paths, Object.assign({
            alwaysStat: true,
            awaitWriteFinish: {
              stabilityThreshold: 2000,
              pollInterval: 1000
            }
          }, config.scanner))
          .on('error', err => logger.error({ err }))
          .on('add', (path, stat) => o.next([ path, stat ]))
          .on('change', (path, stat) => o.next([ path, stat ]))
          .on('unlink', (path, stat) => o.next([ path ]))
        return () => watcher.close()
      })
      // TODO (perf) groupBy + mergeMap with concurrency.
      .concatMap(async ([ mediaPath, mediaStat ]) => {
        const mediaId = getId(config.paths.media, mediaPath)
        try {
          if (!mediaStat) {
            await db.remove(await db.get(mediaId))
          } else {
            await scanFile(db, config, logger, mediaPath, mediaId, mediaStat)
          }
        } catch (err) {
          logger.error({ err })
        }
      })
      .subscribe()

    async function cleanDeleted () {
      logger.info('Checking for dead media')

      const limit = 256
      let startkey
      while (true) {
        const deleted = []

        const { rows } = await db.allDocs({
          include_docs: true,
          startkey,
          limit
        })
        await Promise.all(rows.map(async ({ doc }) => {
          try {
            const mediaFolder = path.normalize(config.scanner.paths)
            const mediaPath = path.normalize(doc.mediaPath)
            if (mediaPath.indexOf(mediaFolder) === 0 && await fileExists(doc.mediaPath)) {
              return
>>>>>>> ea266900
            }

<<<<<<< HEAD
        // if freeze frame is the end of video, it is not detected fully
        if (freezes[freezes.length - 1] && !freezes[freezes.length - 1].end) {
          freezes[freezes.length - 1].end = json.format.duration
          freezes[freezes.length - 1].duration = json.format.duration - freezes[freezes.length - 1].start
        }

        return resolve({ scenes, freezes, blacks })
      })
    })

    if (config.metadata.mergeBlacksAndFreezes) {
      if (metadata.blacks.length && metadata.freezes.length) {
        // blacks are subsets of freezes, so we can remove the freeze frame warnings during a black
        // in order to do this we create a linear timeline:
        const tl = []
        for (const black of metadata.blacks) {
          tl.push({ time: black.start, type: 'start', isBlack: true })
          tl.push({ time: black.end, type: 'end', isBlack: true })
        }
        for (const freeze of metadata.freezes) {
          tl.push({ time: freeze.start, type: 'start', isBlack: false })
          tl.push({ time: freeze.end, type: 'end', isBlack: false })
        }
        // then we sort it for time, if black & freeze start at the same time make sure black is inside the freeze
        tl.sort((a, b) => {
          if (a.time > b.time) {
            return 1
          } else if (a.time === b.time) {
            if ((a.isBlack && b.isBlack) || !(a.isBlack || b.isBlack)) {
              return 0
            } else {
              if (a.isBlack && a.type === 'start') {
                return 1
              } else if (a.isBlack && a.type === 'end') {
                return -1
              } else {
                return 0
              }
            }
          } else {
            return -1
          }
        })

        // now we add freezes that aren't coinciding with blacks
        let freeze, interruptedFreeze = false
        freezes = []
        const startFreeze = t => freeze = { start: t }
        const endFreeze = t => {
          if (t === freeze.start) {
            freeze = undefined
            return
          }
          if (!freeze) return
          freeze.end = t
          freeze.duration = t - freeze.start
          freezes.push(freeze)
          freeze = undefined
        }

        for (const ev of tl) {
          if (ev.type === 'start') {
            if (ev.isBlack) {
              if (freeze) {
                interruptedFreeze = true
                endFreeze(ev.time)
              }
            } else {
              startFreeze(ev.time)
            }
          } else {
            if (ev.isBlack) {
              if (interruptedFreeze) {
                startFreeze(ev.time)
                interruptedFreeze = false
              }
            } else {
              if (freeze) {
                endFreeze(ev.time)
              } else {
                const freeze = freezes[freezes.length - 1]
                if (freeze) {
                  freeze.end = ev.time
                  freeze.duration = ev.time - freeze.start
                  interruptedFreeze = false
                }
              }
            }
          }
        }

        metadata.freezes = freezes
      }
    }

    let type = 'AUDIO'
    if (json.streams[0].pix_fmt) {
      type = (parseFloat(json.format.duration) || 0) <= (1 / 24) ? 'STILL' : 'MOVIE'
    }

    const tryToCast = val => isNaN(Number(val)) ? val : Number(val)
    const tryToCastDoc = doc => {
      for (let key in doc) {
        let type = typeof doc[key]
        if (type === 'object' || type === 'array') {
          doc[key] = tryToCastDoc(doc[key])
        } else {
          doc[key] = tryToCast(doc[key])
        }
      }
      return doc
    }

    return tryToCastDoc({
      name: doc._id,
      path: doc.mediaPath,
      size: doc.mediaSize,
      time: doc.mediaTime,
      type,
      field_order: fieldOrder,
      scenes: metadata.scenes,
      freezes: metadata.freezes,
      blacks: metadata.blacks,

      streams: json.streams.map(s => ({
        codec: {
          long_name: s.codec_long_name,
          type: s.codec_type,
          time_base: s.codec_time_base,
          tag_string: s.codec_tag_string,
          is_avc: s.is_avc
        },

        // Video
        width: s.width,
        height: s.height,
        sample_aspect_ratio: s.sample_aspect_ratio,
        display_aspect_ratio: s.display_aspect_ratio,
        pix_fmt: s.pix_fmt,
        bits_per_raw_sample: s.bits_per_raw_sample,

        // Audio
        sample_fmt: s.sample_fmt,
        sample_rate: s.sample_rate,
        channels: s.channels,
        channel_layout: s.channel_layout,
        bits_per_sample: s.bits_per_sample,

        // Common
        time_base: s.time_base,
        start_time: s.start_time,
        duration_ts: s.duration_ts,
        duration: s.duration,

        bit_rate: s.bit_rate,
        max_bit_rate: s.max_bit_rate,
        nb_frames: s.nb_frames
      })),
      format: {
        name: json.format.format_name,
        long_name: json.format.format_long_name,
        size: json.format.time,

        start_time: json.format.start_time,
        duration: json.format.duration,
        bit_rate: json.format.bit_rate,
        max_bit_rate: json.format.max_bit_rate
      }
    })
=======
            deleted.push({
              _id: doc._id,
              _rev: doc._rev,
              _deleted: true
            })
          } catch (err) {
            logger.error({ err, doc })
          }
        }))

        await db.bulkDocs(deleted)

        if (rows.length < limit) {
          break
        }
        startkey = rows[rows.length - 1].doc._id
      }

      logger.info(`Finished check for dead media`)
    }
    cleanDeleted()
>>>>>>> ea266900
  }
}<|MERGE_RESOLUTION|>--- conflicted
+++ resolved
@@ -208,52 +208,28 @@
       return resolve({})
     }
 
-<<<<<<< HEAD
-      let filterString = '' // String with combined filters.
-      if (config.metadata.blackDetection) {
-        filterString += `blackdetect=d=${config.metadata.blackDuration}:` + 
-          `pic_th=${config.metadata.blackRatio}:` +
-          `pix_th=${config.metadata.blackThreshold}`
-          
-        if (config.metadata.freezeDetection || config.metadata.scenes) {
+    let filterString = '' // String with combined filters.
+    if (config.metadata.blackDetection) {
+      filterString += `blackdetect=d=${config.metadata.blackDuration}:` + 
+        `pic_th=${config.metadata.blackRatio}:` +
+        `pix_th=${config.metadata.blackThreshold}`
+        
+      if (config.metadata.freezeDetection || config.metadata.scenes) {
+        filterString += ','
+      }
+    }
+
+    if (config.metadata.freezeDetection) {
+      filterString += `freezedetect=n=${config.metadata.freezeNoise}:` +
+        `d=${config.metadata.freezeDuration}`
+        
+        if (config.metadata.scenes) {
           filterString += ','
         }
-      }
-
-      if (config.metadata.freezeDetection) {
-        filterString += `freezedetect=n=${config.metadata.freezeNoise}:` +
-          `d=${config.metadata.freezeDuration}`
-          
-          if (config.metadata.scenes) {
-            filterString += ','
-          }
-      }
-
-      if (config.metadata.scenes) {
-        filterString += `"select='gt(scene,${config.metadata.sceneThreshold})',showinfo"`
-=======
-    let filterString = '' // String with combined filters.
+    }
+
     if (config.metadata.scenes) {
       filterString += `"select='gt(scene,${config.metadata.sceneThreshold})',showinfo"`
-
-      if (config.metadata.blackDetection || config.metadata.freezeDetection) {
-        filterString += ','
-      }
-    }
-
-    if (config.metadata.blackDetection) {
-      filterString += `blackdetect=d=${config.metadata.blackDuration}:
-          pic_th=${config.metadata.blackRatio}:
-          pix_th=${config.metadata.thresHold}`
-
-      if (config.metadata.freezeDetection) {
-        filterString += ','
-      }
-    }
-
-    if (config.metadata.freezeDetection) {
-      filterString += `freezedetect=n=${config.metadata.freezeNoise}:
-          d=${config.metadata.freezeDuration}`
     }
 
     const args = [
@@ -269,7 +245,6 @@
     cp.exec(args.join(' '), (err, stdout, stderr) => {
       if (err) {
         return reject(err)
->>>>>>> ea266900
       }
 
       const scenes = []
@@ -285,110 +260,168 @@
           scenes.push(parseFloat(res[2]))
         }
       } while (res)
-
+      
       // Black detect
       var regex = /(black_start:)(\d+(.\d+)?)( black_end:)(\d+(.\d+)?)( black_duration:)(\d+(.\d+))?/g
       do {
-        res = regex.exec(stderr)
-        if (res) {
-          blacks.push({
-            start: res[2],
-            duration: res[5],
-            end: res[8]
-          })
-        }
+          res = regex.exec(stderr)
+          if (res) {
+              blacks.push({
+                  start: res[2],
+                  duration: res[8],
+                  end: res[5]
+              })
+          }
       } while (res)
 
       // Freeze detect
       regex = /(lavfi\.freezedetect\.freeze_start: )(\d+(.\d+)?)/g
       do {
-        res = regex.exec(stderr)
-        if (res) {
-          freezes.push({ start: res[2] })
-        }
+          res = regex.exec(stderr)
+          if (res) {
+              freezes.push({ start: res[2] })
+          }
       } while (res)
-
+      
       regex = /(lavfi\.freezedetect\.freeze_duration: )(\d+(.\d+)?)/g
       let i = 0
       do {
-        res = regex.exec(stderr)
-        if (res) {
-          freezes[i].duration = res[2]
-          i++
-        }
+          res = regex.exec(stderr)
+          if (res && freezes[i]) {
+              freezes[i].duration = res[2]
+              i++
+          }
       } while (res)
-
+      
       regex = /(lavfi\.freezedetect\.freeze_end: )(\d+(.\d+)?)/g
       i = 0
       do {
-        res = regex.exec(stderr)
-        if (res) {
-          freezes[i].end = res[2]
-          i++
-        }
+          res = regex.exec(stderr)
+          if (res && freezes[i]) {
+              freezes[i].end = res[2]
+              i++
+          }
       } while (res)
 
-<<<<<<< HEAD
-        const scenes = []
-        const blacks = []
-        const freezes = []
-
-        // Scenes
-        var regex = /Parsed_showinfo_(.*)pts_time:([\d.]+)\s+/g
-        let res
-        do {
-          res = regex.exec(stderr)
-          if (res) {
-            scenes.push(parseFloat(res[2]))
-          }
-        } while (res)
-        
-        // Black detect
-        var regex = /(black_start:)(\d+(.\d+)?)( black_end:)(\d+(.\d+)?)( black_duration:)(\d+(.\d+))?/g
-        do {
-            res = regex.exec(stderr)
-            if (res) {
-                blacks.push({
-                    start: res[2],
-                    duration: res[8],
-                    end: res[5]
-                })
-            }
-        } while (res)
-
-        // Freeze detect
-        regex = /(lavfi\.freezedetect\.freeze_start: )(\d+(.\d+)?)/g
-        do {
-            res = regex.exec(stderr)
-            if (res) {
-                freezes.push({ start: res[2] })
-            }
-        } while (res)
-        
-        regex = /(lavfi\.freezedetect\.freeze_duration: )(\d+(.\d+)?)/g
-        let i = 0
-        do {
-            res = regex.exec(stderr)
-            if (res && freezes[i]) {
-                freezes[i].duration = res[2]
-                i++
-            }
-        } while (res)
-        
-        regex = /(lavfi\.freezedetect\.freeze_end: )(\d+(.\d+)?)/g
-        i = 0
-        do {
-            res = regex.exec(stderr)
-            if (res && freezes[i]) {
-                freezes[i].end = res[2]
-                i++
-=======
+      // if freeze frame is the end of video, it is not detected fully
+      if (freezes[freezes.length - 1] && !freezes[freezes.length - 1].end) {
+        freezes[freezes.length - 1].end = json.format.duration
+        freezes[freezes.length - 1].duration = json.format.duration - freezes[freezes.length - 1].start
+      }
+
       return resolve({ scenes, freezes, blacks })
     })
   })
-
-  return {
+  
+  if (config.metadata.mergeBlacksAndFreezes) {
+    if (metadata.blacks.length && metadata.freezes.length) {
+      // blacks are subsets of freezes, so we can remove the freeze frame warnings during a black
+      // in order to do this we create a linear timeline:
+      const tl = []
+      for (const black of metadata.blacks) {
+        tl.push({ time: black.start, type: 'start', isBlack: true })
+        tl.push({ time: black.end, type: 'end', isBlack: true })
+      }
+      for (const freeze of metadata.freezes) {
+        tl.push({ time: freeze.start, type: 'start', isBlack: false })
+        tl.push({ time: freeze.end, type: 'end', isBlack: false })
+      }
+      // then we sort it for time, if black & freeze start at the same time make sure black is inside the freeze
+      tl.sort((a, b) => {
+        if (a.time > b.time) {
+          return 1
+        } else if (a.time === b.time) {
+          if ((a.isBlack && b.isBlack) || !(a.isBlack || b.isBlack)) {
+            return 0
+          } else {
+            if (a.isBlack && a.type === 'start') {
+              return 1
+            } else if (a.isBlack && a.type === 'end') {
+              return -1
+            } else {
+              return 0
+            }
+          }
+        } else {
+          return -1
+        }
+      })
+
+      // now we add freezes that aren't coinciding with blacks
+      let freeze, interruptedFreeze = false
+      freezes = []
+      const startFreeze = t => freeze = { start: t }
+      const endFreeze = t => {
+        if (t === freeze.start) {
+          freeze = undefined
+          return
+        }
+        if (!freeze) return
+        freeze.end = t
+        freeze.duration = t - freeze.start
+        freezes.push(freeze)
+        freeze = undefined
+      }
+
+      for (const ev of tl) {
+        if (ev.type === 'start') {
+          if (ev.isBlack) {
+            if (freeze) {
+              interruptedFreeze = true
+              endFreeze(ev.time)
+            }
+          } else {
+            startFreeze(ev.time)
+          }
+        } else {
+          if (ev.isBlack) {
+            if (interruptedFreeze) {
+              startFreeze(ev.time)
+              interruptedFreeze = false
+            }
+          } else {
+            if (freeze) {
+              endFreeze(ev.time)
+            } else {
+              const freeze = freezes[freezes.length - 1]
+              if (freeze) {
+                freeze.end = ev.time
+                freeze.duration = ev.time - freeze.start
+                interruptedFreeze = false
+              }
+            }
+          }
+        }
+      }
+
+      metadata.freezes = freezes
+    }
+  }
+  
+  let type = 'AUDIO'
+  if (json.streams[0].pix_fmt) {
+    type = (parseFloat(json.format.duration) || 0) <= (1 / 24) ? 'STILL' : 'MOVIE'
+  }
+  
+  const tryToCast = val => isNaN(Number(val)) ? val : Number(val)
+  const tryToCastDoc = doc => {
+    for (let key in doc) {
+      let type = typeof doc[key]
+      if (type === 'object' || type === 'array') {
+        doc[key] = tryToCastDoc(doc[key])
+      } else {
+        doc[key] = tryToCast(doc[key])
+      }
+    }
+    return doc
+  }
+
+  return tryToCastDoc({
     name: doc._id,
+    path: doc.mediaPath,
+    size: doc.mediaSize,
+    time: doc.mediaTime,
+    type,
     field_order: fieldOrder,
     scenes: metadata.scenes,
     freezes: metadata.freezes,
@@ -438,7 +471,7 @@
       bit_rate: json.format.bit_rate,
       max_bit_rate: json.format.max_bit_rate
     }
-  }
+  })
 }
 
 module.exports = {
@@ -497,180 +530,8 @@
             const mediaPath = path.normalize(doc.mediaPath)
             if (mediaPath.indexOf(mediaFolder) === 0 && await fileExists(doc.mediaPath)) {
               return
->>>>>>> ea266900
             }
 
-<<<<<<< HEAD
-        // if freeze frame is the end of video, it is not detected fully
-        if (freezes[freezes.length - 1] && !freezes[freezes.length - 1].end) {
-          freezes[freezes.length - 1].end = json.format.duration
-          freezes[freezes.length - 1].duration = json.format.duration - freezes[freezes.length - 1].start
-        }
-
-        return resolve({ scenes, freezes, blacks })
-      })
-    })
-
-    if (config.metadata.mergeBlacksAndFreezes) {
-      if (metadata.blacks.length && metadata.freezes.length) {
-        // blacks are subsets of freezes, so we can remove the freeze frame warnings during a black
-        // in order to do this we create a linear timeline:
-        const tl = []
-        for (const black of metadata.blacks) {
-          tl.push({ time: black.start, type: 'start', isBlack: true })
-          tl.push({ time: black.end, type: 'end', isBlack: true })
-        }
-        for (const freeze of metadata.freezes) {
-          tl.push({ time: freeze.start, type: 'start', isBlack: false })
-          tl.push({ time: freeze.end, type: 'end', isBlack: false })
-        }
-        // then we sort it for time, if black & freeze start at the same time make sure black is inside the freeze
-        tl.sort((a, b) => {
-          if (a.time > b.time) {
-            return 1
-          } else if (a.time === b.time) {
-            if ((a.isBlack && b.isBlack) || !(a.isBlack || b.isBlack)) {
-              return 0
-            } else {
-              if (a.isBlack && a.type === 'start') {
-                return 1
-              } else if (a.isBlack && a.type === 'end') {
-                return -1
-              } else {
-                return 0
-              }
-            }
-          } else {
-            return -1
-          }
-        })
-
-        // now we add freezes that aren't coinciding with blacks
-        let freeze, interruptedFreeze = false
-        freezes = []
-        const startFreeze = t => freeze = { start: t }
-        const endFreeze = t => {
-          if (t === freeze.start) {
-            freeze = undefined
-            return
-          }
-          if (!freeze) return
-          freeze.end = t
-          freeze.duration = t - freeze.start
-          freezes.push(freeze)
-          freeze = undefined
-        }
-
-        for (const ev of tl) {
-          if (ev.type === 'start') {
-            if (ev.isBlack) {
-              if (freeze) {
-                interruptedFreeze = true
-                endFreeze(ev.time)
-              }
-            } else {
-              startFreeze(ev.time)
-            }
-          } else {
-            if (ev.isBlack) {
-              if (interruptedFreeze) {
-                startFreeze(ev.time)
-                interruptedFreeze = false
-              }
-            } else {
-              if (freeze) {
-                endFreeze(ev.time)
-              } else {
-                const freeze = freezes[freezes.length - 1]
-                if (freeze) {
-                  freeze.end = ev.time
-                  freeze.duration = ev.time - freeze.start
-                  interruptedFreeze = false
-                }
-              }
-            }
-          }
-        }
-
-        metadata.freezes = freezes
-      }
-    }
-
-    let type = 'AUDIO'
-    if (json.streams[0].pix_fmt) {
-      type = (parseFloat(json.format.duration) || 0) <= (1 / 24) ? 'STILL' : 'MOVIE'
-    }
-
-    const tryToCast = val => isNaN(Number(val)) ? val : Number(val)
-    const tryToCastDoc = doc => {
-      for (let key in doc) {
-        let type = typeof doc[key]
-        if (type === 'object' || type === 'array') {
-          doc[key] = tryToCastDoc(doc[key])
-        } else {
-          doc[key] = tryToCast(doc[key])
-        }
-      }
-      return doc
-    }
-
-    return tryToCastDoc({
-      name: doc._id,
-      path: doc.mediaPath,
-      size: doc.mediaSize,
-      time: doc.mediaTime,
-      type,
-      field_order: fieldOrder,
-      scenes: metadata.scenes,
-      freezes: metadata.freezes,
-      blacks: metadata.blacks,
-
-      streams: json.streams.map(s => ({
-        codec: {
-          long_name: s.codec_long_name,
-          type: s.codec_type,
-          time_base: s.codec_time_base,
-          tag_string: s.codec_tag_string,
-          is_avc: s.is_avc
-        },
-
-        // Video
-        width: s.width,
-        height: s.height,
-        sample_aspect_ratio: s.sample_aspect_ratio,
-        display_aspect_ratio: s.display_aspect_ratio,
-        pix_fmt: s.pix_fmt,
-        bits_per_raw_sample: s.bits_per_raw_sample,
-
-        // Audio
-        sample_fmt: s.sample_fmt,
-        sample_rate: s.sample_rate,
-        channels: s.channels,
-        channel_layout: s.channel_layout,
-        bits_per_sample: s.bits_per_sample,
-
-        // Common
-        time_base: s.time_base,
-        start_time: s.start_time,
-        duration_ts: s.duration_ts,
-        duration: s.duration,
-
-        bit_rate: s.bit_rate,
-        max_bit_rate: s.max_bit_rate,
-        nb_frames: s.nb_frames
-      })),
-      format: {
-        name: json.format.format_name,
-        long_name: json.format.format_long_name,
-        size: json.format.time,
-
-        start_time: json.format.start_time,
-        duration: json.format.duration,
-        bit_rate: json.format.bit_rate,
-        max_bit_rate: json.format.max_bit_rate
-      }
-    })
-=======
             deleted.push({
               _id: doc._id,
               _rev: doc._rev,
@@ -692,6 +553,5 @@
       logger.info(`Finished check for dead media`)
     }
     cleanDeleted()
->>>>>>> ea266900
   }
 }